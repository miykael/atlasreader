--- conflicted
+++ resolved
@@ -37,13 +37,7 @@
    "cell_type": "markdown",
    "metadata": {},
    "source": [
-<<<<<<< HEAD
-    "Next, let's download some example data via `nilearn`."
-=======
-    "# MNI Atlas Reader\n",
-    "\n",
-    "A Python interface for generating coordinate tables and region labels from fMRI statistical images."
->>>>>>> c97d7538
+    "Next, let's grab an example stat map. We'll use `nilearn` to grab a motor task stat map from [neurovault](https://neurovault.org/). Note that you'll need the most up to date version of `nilearn` in order to run `fetch_neurovault_motor_task()`."
    ]
   },
   {
@@ -70,22 +64,15 @@
    "cell_type": "markdown",
    "metadata": {},
    "source": [
-<<<<<<< HEAD
     "And what does our example data look like?"
-=======
-    "## Example Stat Map\n",
-    "\n",
-    "First, let's grab an example stat map. We'll use `nilearn` to grab a motor task stat map from [neurovault](https://neurovault.org/). Note that you'll need the most up to date version of `nilearn` in order to run `fetch_neurovault_motor_task()`."
->>>>>>> c97d7538
-   ]
-  },
-  {
-   "cell_type": "code",
-   "execution_count": null,
-   "metadata": {},
-   "outputs": [],
-   "source": [
-<<<<<<< HEAD
+   ]
+  },
+  {
+   "cell_type": "code",
+   "execution_count": null,
+   "metadata": {},
+   "outputs": [],
+   "source": [
     "plotting.plot_glass_brain(stat_img, black_bg=True, threshold=5, vmax=10,\n",
     "                          colorbar=True, plot_abs=False, display_mode='lyrz',\n",
     "                          title='Finger tapping task')"
@@ -107,10 +94,6 @@
     "## Calling `atlasreader` from Python\n",
     "\n",
     "If you want run `atlasreader` directly in Python, just import the `create_output()` function, and you're good to go:"
-=======
-    "motor_images = fetch_neurovault_motor_task()\n",
-    "stat_img = motor_images.images[0]"
->>>>>>> c97d7538
    ]
   },
   {
@@ -126,7 +109,7 @@
    "cell_type": "markdown",
    "metadata": {},
    "source": [
-    "Let's for example say that you want to get the atlas information of the statistical map from above, thresholded at a value of 5, but only for the [AAL](http://neuro.imm.dtu.dk/wiki/Automated_Anatomical_Labeling) atlas."
+    "Great, so now we can run `atlasreader` and provide our stat map and an out directory `'.'`. Let's threshold our _t_ values to 5, set the `extent` to 10 in order to get robust clusters of at least 10 or more voxels and ask to only extract information for the the [AAL](http://neuro.imm.dtu.dk/wiki/Automated_Anatomical_Labeling) atlas only."
    ]
   },
   {
@@ -137,7 +120,7 @@
    "source": [
     "create_output(stat_img,\n",
     "              atlas='aal',\n",
-    "              voxel_thresh=5,\n",
+    "              voxel_thresh=10,\n",
     "              cluster_extent=0,\n",
     "              prob_thresh=0,\n",
     "              outdir='.')"
@@ -147,36 +130,24 @@
    "cell_type": "markdown",
    "metadata": {},
    "source": [
-<<<<<<< HEAD
     "As an output we get four different kind of files.\n",
     "\n",
     "*First*, an overview glass brain plot, with the name of `stat_img` but with the file ending `.png`"
-=======
-    "## Atlas Reader from the Command Line\n",
-    "\n",
-    "Now that we have our stat map, we can run `atlasreader` directly from the command line to extract out the peaks and cluster information. Let's begin with running the `help` argument so we can look at the input parameters."
->>>>>>> c97d7538
-   ]
-  },
-  {
-   "cell_type": "code",
-   "execution_count": null,
-   "metadata": {},
-   "outputs": [],
-   "source": [
-<<<<<<< HEAD
+   ]
+  },
+  {
+   "cell_type": "code",
+   "execution_count": null,
+   "metadata": {},
+   "outputs": [],
+   "source": [
     "Image('image_10426.png')"
-=======
-    "%%bash \n",
-    "atlasreader -h"
->>>>>>> c97d7538
-   ]
-  },
-  {
-   "cell_type": "markdown",
-   "metadata": {},
-   "source": [
-<<<<<<< HEAD
+   ]
+  },
+  {
+   "cell_type": "markdown",
+   "metadata": {},
+   "source": [
     "*Second*, a statistical map plot for each cluster found in the data, centered around the peak of this cluster. Those files all end with `_cluster01.png`, `_cluster02.png`, ...:"
    ]
   },
@@ -212,34 +183,22 @@
    "outputs": [],
    "source": [
     "import pandas as pd"
-=======
-    "Great, so now we can run `atlasreader` and provide our stat map and the out directory that we made earlier. Let's threshold our _t_ values to 5 and set the `extent` to 10 in order to get robust clusters of at least 10 or more voxels. We'll also set our probability threshold to 33% to remove small probabilities. "
->>>>>>> c97d7538
-   ]
-  },
-  {
-   "cell_type": "code",
-   "execution_count": null,
-   "metadata": {},
-   "outputs": [],
-   "source": [
-<<<<<<< HEAD
+   ]
+  },
+  {
+   "cell_type": "code",
+   "execution_count": null,
+   "metadata": {},
+   "outputs": [],
+   "source": [
     "pd.read_csv('image_10426_peaks.csv')"
-=======
-    "%%bash -s \"$stat_img\" \"$outpath\"\n",
-    "atlasreader $1 -a Harvard_Oxford -t 5 -c 10 -p 33 -o $2"
->>>>>>> c97d7538
-   ]
-  },
-  {
-   "cell_type": "markdown",
-   "metadata": {},
-   "source": [
-<<<<<<< HEAD
+   ]
+  },
+  {
+   "cell_type": "markdown",
+   "metadata": {},
+   "source": [
     "*Forth*, a csv file ending with `_clusters.csv`, containing the location of each cluster's peak, it's mean value, its cluster extend, as well as the membership of each cluster, given a particular atlas."
-=======
-    "Let's check out peak and cluster information, respectively:"
->>>>>>> c97d7538
    ]
   },
   {
@@ -261,7 +220,6 @@
     "\n",
     "As you can see, there are some clusters with a cluster extend of less than 5000 mm³ (i.e. with a voxel resolution of 3mm x 3mm x 3mm this corresponds to about 185 voxels.\n",
     "\n",
-<<<<<<< HEAD
     "So, let's say we want to ignore those clusters with less than 185 voxles / 5000 mm³ and get the atlas information for FreeSurfer's *Desikan_Killiany* and FSL's *Harvard-Oxford* atlas. To do this, we can adapt the parameters as follows:"
    ]
   },
@@ -309,49 +267,26 @@
    "outputs": [],
    "source": [
     "pd.read_csv('image_10426_peaks.csv')"
-=======
-    "df = pd.read_csv(os.path.join(outpath, 'image_10426_peaks.csv'))\n",
-    "df.head(20)"
->>>>>>> c97d7538
-   ]
-  },
-  {
-   "cell_type": "code",
-   "execution_count": null,
-   "metadata": {},
-   "outputs": [],
-   "source": [
-<<<<<<< HEAD
+   ]
+  },
+  {
+   "cell_type": "code",
+   "execution_count": null,
+   "metadata": {},
+   "outputs": [],
+   "source": [
     "pd.read_csv('image_10426_clusters.csv')"
-=======
-    "df = pd.read_csv(os.path.join(outpath, 'image_10426_clusters.csv'))\n",
-    "df.head(20)"
->>>>>>> c97d7538
-   ]
-  },
-  {
-   "cell_type": "markdown",
-   "metadata": {},
-   "source": [
-<<<<<<< HEAD
+   ]
+  },
+  {
+   "cell_type": "markdown",
+   "metadata": {},
+   "source": [
     "## `atlasreader` from the Command Line\n",
     "\n",
     "This is all super exciting! But as promised before, `atlasreader` can also be run directly from the command line. Assuming you installed it via `pip`.\n",
     "\n",
-    "So let's see what the options are:"
-=======
-    "We can also grab the cluster images that were created from our output directory. Note that the crosshair is placed on the peak voxel within the cluster:"
-   ]
-  },
-  {
-   "cell_type": "code",
-   "execution_count": null,
-   "metadata": {},
-   "outputs": [],
-   "source": [
-    "from IPython.display import Image\n",
-    "Image(filename=os.path.join(outpath, 'image_10426_cluster01.png'), width=750)"
->>>>>>> c97d7538
+    "Let's begin with running the `help` argument so we can look at the input parameters."
    ]
   },
   {
@@ -370,8 +305,7 @@
    "source": [
     "Perfect! As you can see, we have the same input parameters available as if we would run `atlasreader` within Python.\n",
     "\n",
-<<<<<<< HEAD
-    "So let's try something new out. Let's set the *probability threshold* to 40% and the *atlas* to `all`. The rest we can keep as in the example before:"
+    "So let's try something new out. Let's set the *probability threshold* to 40%  to remove small probabilities and the *atlas* to `all` to extract information for all atlases. The rest we can keep as in the example before:"
    ]
   },
   {
@@ -389,9 +323,6 @@
    "metadata": {},
    "source": [
     "The glassbrain will look the same, but what about the csv tables?"
-=======
-    "You can also import the `create_output` function from the `atlasreader` module itself, and run it directly from python. Note that in this example, another atlas (`aal`) is added. We'll repeat what we ran earlier."
->>>>>>> c97d7538
    ]
   },
   {
@@ -444,22 +375,7 @@
    "metadata": {},
    "outputs": [],
    "source": [
-<<<<<<< HEAD
     "pd.read_csv('image_10426_clusters.csv')"
-=======
-    "df = pd.read_csv(os.path.join(outpath, 'image_10426_peaks.csv'))\n",
-    "df.head(20)"
-   ]
-  },
-  {
-   "cell_type": "code",
-   "execution_count": null,
-   "metadata": {},
-   "outputs": [],
-   "source": [
-    "df = pd.read_csv(os.path.join(outpath, 'image_10426_clusters.csv'))\n",
-    "df.head(20)"
->>>>>>> c97d7538
    ]
   }
  ],
