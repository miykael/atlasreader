--- conflicted
+++ resolved
@@ -18,13 +18,8 @@
 
 
 _ATLASES = [
-<<<<<<< HEAD
-    'AAL', 'Desikan_Killiany', 'Destrieux', 'Harvard_Oxford', 'Juelich',
-    'Neuromorphometrics', 'Talairach',
-=======
     'aal', 'desikan_killiany', 'destrieux', 'harvard_oxford', 'juelich',
     'neuromorphometrics',
->>>>>>> f8100e0e
 ]
 
 
